import React, { useState } from "react";
import PropTypes from "prop-types";
import { useDispatch, useSelector } from "react-redux";
import Button from "@material-ui/core/Button";
import CircularProgress from "@material-ui/core/CircularProgress";
import Accordion from "@material-ui/core/Accordion";
import AccordionSummary from "@material-ui/core/AccordionSummary";
import AccordionDetails from "@material-ui/core/AccordionDetails";
import Typography from "@material-ui/core/Typography";
import ExpandMoreIcon from "@material-ui/icons/ExpandMore";
import {
  makeStyles,
  createTheme,
  MuiThemeProvider,
  useTheme,
} from "@material-ui/core/styles";
import MUIDataTable from "mui-datatables";

import * as Actions from "../ducks/gcnEvent";

const useStyles = makeStyles(() => ({
  observationplanRequestTable: {
    borderSpacing: "0.7em",
  },
  actionButtons: {
    display: "flex",
    flexFlow: "row wrap",
  },
  accordion: {
    width: "99%",
  },
  container: {
    margin: "1rem 0",
  },
}));

// Tweak responsive styling
const getMuiTheme = (theme) =>
  createTheme({
    palette: theme.palette,
    overrides: {
      MUIDataTable: {
        paper: {
          width: "100%",
        },
      },
      MUIDataTableBodyCell: {
        stackedCommon: {
          overflow: "hidden",
          "&:last-child": {
            paddingLeft: "0.25rem",
          },
        },
      },
      MUIDataTablePagination: {
        toolbar: {
          flexFlow: "row wrap",
          justifyContent: "flex-end",
          padding: "0.5rem 1rem 0",
          [theme.breakpoints.up("sm")]: {
            // Cancel out small screen styling and replace
            padding: "0px",
            paddingRight: "2px",
            flexFlow: "row nowrap",
          },
        },
        tableCellContainer: {
          padding: "1rem",
        },
        selectRoot: {
          marginRight: "0.5rem",
          [theme.breakpoints.up("sm")]: {
            marginLeft: "0",
            marginRight: "2rem",
          },
        },
      },
    },
  });

const ObservationPlanRequestLists = ({ observationplanRequests }) => {
  const classes = useStyles();
  const dispatch = useDispatch();
  const theme = useTheme();

  const [isDeleting, setIsDeleting] = useState(null);
  const handleDelete = async (id) => {
    setIsDeleting(id);
    await dispatch(Actions.deleteObservationPlanRequest(id));
    setIsDeleting(null);
  };

  const [isSending, setIsSending] = useState(null);
  const handleSend = async (id) => {
    setIsSending(id);
    await dispatch(Actions.sendObservationPlanRequest(id));
    setIsSending(null);
  };

  const [isRemoving, setIsRemoving] = useState(null);
  const handleRemove = async (id) => {
    setIsRemoving(id);
    await dispatch(Actions.removeObservationPlanRequest(id));
    setIsRemoving(null);
  };

  const { instrumentList, instrumentFormParams } = useSelector(
    (state) => state.instruments
  );

  if (
    !instrumentList ||
    instrumentList.length === 0 ||
    Object.keys(instrumentFormParams).length === 0
  ) {
    return <CircularProgress />;
  }

  if (!observationplanRequests || observationplanRequests.length === 0) {
    return <p>No observation plan requests for this source...</p>;
  }

  const instLookUp = instrumentList.reduce((r, a) => {
    r[a.id] = a;
    return r;
  }, {});

  const requestsGroupedByInstId = observationplanRequests.reduce((r, a) => {
    r[a.allocation.instrument.id] = [
      ...(r[a.allocation.instrument.id] || []),
      a,
    ];
    return r;
  }, {});

  Object.values(requestsGroupedByInstId).forEach((value) => {
    value.sort();
  });

  const getDataTableColumns = (keys, instrument_id) => {
    const implementsDelete =
      instrumentFormParams[instrument_id].methodsImplemented.delete;
    const implementsSend =
      instrumentFormParams[instrument_id].methodsImplemented.send;
    const implementsRemove =
      instrumentFormParams[instrument_id].methodsImplemented.remove;
    const modifiable = implementsDelete;
    const queuable = implementsSend || implementsRemove;

    const columns = [
      { name: "requester.username", label: "Requester" },
      { name: "allocation.group.name", label: "Allocation" },
    ];
    keys?.forEach((key) => {
      const renderKey = (value) =>
        Array.isArray(value) ? value.join(",") : value;

      const field = Object.keys(
        instrumentFormParams[instrument_id].aliasLookup
      ).includes(key)
        ? instrumentFormParams[instrument_id].aliasLookup[key]
        : key;
      columns.push({
        name: `payload.${key}`,
        label: field,
        options: {
          customBodyRender: renderKey,
        },
      });
    });
    columns.push({ name: "status", label: "Status" });
    if (modifiable) {
      const renderModify = (dataIndex) => {
        const observationplanRequest =
          requestsGroupedByInstId[instrument_id][dataIndex];
        return (
          <div className={classes.actionButtons}>
            {implementsDelete && isDeleting === observationplanRequest.id ? (
              <div>
                <CircularProgress />
              </div>
            ) : (
              <div>
                <Button
                  onClick={() => {
                    handleDelete(observationplanRequest.id);
                  }}
                  size="small"
                  color="primary"
                  type="submit"
                  variant="outlined"
                  data-testid={`deleteRequest_${observationplanRequest.id}`}
                >
                  Delete
                </Button>
              </div>
            )}
            <div>
              <Button
<<<<<<< HEAD
                href={`/api/observation_plan/${observationplanRequest.id}/gcn`}
                download={`observation-plan-gcn-${observationplanRequest.id}`}
=======
                href={`/api/observation_plan/${observationplanRequest.id}?includePlannedObservations=True`}
                download={`observation-plan-${observationplanRequest.id}`}
>>>>>>> 0cabb940
                size="small"
                color="primary"
                type="submit"
                variant="outlined"
<<<<<<< HEAD
                data-testid={`gcnRequest_${observationplanRequest.id}`}
              >
                GCN
=======
                data-testid={`downloadRequest_${observationplanRequest.id}`}
              >
                Download
>>>>>>> 0cabb940
              </Button>
            </div>
          </div>
        );
      };
      columns.push({
        name: "interact",
        label: "Interact",
        options: {
          customBodyRenderLite: renderModify,
        },
      });
    }

    if (queuable) {
      const renderQueue = (dataIndex) => {
        const observationplanRequest =
          requestsGroupedByInstId[instrument_id][dataIndex];
        return (
          <div className={classes.actionButtons}>
            {implementsSend && isSending === observationplanRequest.id ? (
              <div>
                <CircularProgress />
              </div>
            ) : (
              <div>
                <Button
                  onClick={() => {
                    handleSend(observationplanRequest.id);
                  }}
                  size="small"
                  color="primary"
                  type="submit"
                  variant="outlined"
                  data-testid={`sendRequest_${observationplanRequest.id}`}
                >
                  Send to Queue
                </Button>
              </div>
            )}
            {implementsRemove && isRemoving === observationplanRequest.id ? (
              <div>
                <CircularProgress />
              </div>
            ) : (
              <div>
                <Button
                  onClick={() => {
                    handleRemove(observationplanRequest.id);
                  }}
                  size="small"
                  color="primary"
                  type="submit"
                  variant="outlined"
                  data-testid={`removeRequest_${observationplanRequest.id}`}
                >
                  Remove from Queue
                </Button>
              </div>
            )}
          </div>
        );
      };
      columns.push({
        name: "queue",
        label: "Telescope Queue",
        options: {
          customBodyRenderLite: renderQueue,
        },
      });
    }

    return columns;
  };

  const options = {
    filter: false,
    sort: false,
    print: true,
    download: true,
    search: true,
    selectableRows: "none",
    enableNestedDataAccess: ".",
    elevation: 0,
    rowsPerPageOptions: [1, 10, 15],
  };

  const keyOrder = (a, b) => {
    // End date comes after start date
    if (a === "end_date" && b === "start_date") {
      return 1;
    }
    if (b === "end_date" && a === "start_date") {
      return -1;
    }

    // Dates come before anything else
    if (a === "end_date" || a === "start_date") {
      return -1;
    }
    if (b === "end_date" || b === "start_date") {
      return 1;
    }

    // Regular string comparison
    if (a < b) {
      return -1;
    }
    if (a > b) {
      return 1;
    }
    // a must be equal to b
    return 0;
  };

  return (
    <div className={classes.container}>
      {Object.keys(requestsGroupedByInstId).map((instrument_id) => {
        // get the flat, unique list of all keys across all requests
        const keys = requestsGroupedByInstId[instrument_id].reduce((r, a) => {
          Object.keys(a.payload).forEach((key) => {
            if (!r.includes(key)) {
              r = [...r, key];
            }
          });
          return r;
        }, []);

        keys.sort(keyOrder);

        return (
          <Accordion
            className={classes.accordion}
            key={`instrument_${instrument_id}_table_div`}
          >
            <AccordionSummary
              expandIcon={<ExpandMoreIcon />}
              aria-controls={`${instLookUp[instrument_id].name}-requests`}
              data-testid={`${instLookUp[instrument_id].name}-requests-header`}
            >
              <Typography variant="subtitle1">
                {instLookUp[instrument_id].name} Requests
              </Typography>
            </AccordionSummary>
            <AccordionDetails
              data-testid={`${instLookUp[instrument_id].name}_observationplanRequestsTable`}
            >
              <MuiThemeProvider theme={getMuiTheme(theme)}>
                <MUIDataTable
                  data={requestsGroupedByInstId[instrument_id]}
                  options={options}
                  columns={getDataTableColumns(keys, instrument_id)}
                />
              </MuiThemeProvider>
            </AccordionDetails>
          </Accordion>
        );
      })}
    </div>
  );
};

ObservationPlanRequestLists.propTypes = {
  observationplanRequests: PropTypes.arrayOf(
    PropTypes.shape({
      requester: PropTypes.shape({
        id: PropTypes.number,
        username: PropTypes.string,
      }),
      instrument: PropTypes.shape({
        id: PropTypes.number,
        name: PropTypes.string,
      }),
      status: PropTypes.string,
      allocation: PropTypes.shape({
        group: PropTypes.shape({
          name: PropTypes.string,
        }),
      }),
    })
  ).isRequired,
};

export default ObservationPlanRequestLists;<|MERGE_RESOLUTION|>--- conflicted
+++ resolved
@@ -197,26 +197,28 @@
             )}
             <div>
               <Button
-<<<<<<< HEAD
                 href={`/api/observation_plan/${observationplanRequest.id}/gcn`}
                 download={`observation-plan-gcn-${observationplanRequest.id}`}
-=======
-                href={`/api/observation_plan/${observationplanRequest.id}?includePlannedObservations=True`}
-                download={`observation-plan-${observationplanRequest.id}`}
->>>>>>> 0cabb940
                 size="small"
                 color="primary"
                 type="submit"
                 variant="outlined"
-<<<<<<< HEAD
                 data-testid={`gcnRequest_${observationplanRequest.id}`}
               >
                 GCN
-=======
+              </Button>
+            </div>
+            <div>
+              <Button
+                href={`/api/observation_plan/${observationplanRequest.id}?includePlannedObservations=True`}
+                download={`observation-plan-${observationplanRequest.id}`}
+                size="small"
+                color="primary"
+                type="submit"
+                variant="outlined"
                 data-testid={`downloadRequest_${observationplanRequest.id}`}
               >
                 Download
->>>>>>> 0cabb940
               </Button>
             </div>
           </div>
