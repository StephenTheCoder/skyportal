from marshmallow.exceptions import ValidationError
from baselayer.app.access import permissions, auth_or_token
from baselayer.log import make_log
from sqlalchemy.orm import joinedload, undefer
from sqlalchemy.orm import sessionmaker, scoped_session
import sqlalchemy as sa
from tornado.ioloop import IOLoop

from healpix_alchemy import Tile
from regions import Regions, CircleSkyRegion, RectangleSkyRegion, PolygonSkyRegion
from astropy import coordinates
from astropy.coordinates import SkyCoord
from astropy import units as u
import numpy as np
import pandas as pd
from io import StringIO

from ..base import BaseHandler
from ...models import (
    DBSession,
    GcnEvent,
    Instrument,
    InstrumentField,
    InstrumentFieldTile,
    Localization,
    LocalizationTile,
    Telescope,
)
from ...enum_types import ALLOWED_BANDPASSES

log = make_log('api/instrument')

Session = scoped_session(sessionmaker(bind=DBSession.session_factory.kw["bind"]))


class InstrumentHandler(BaseHandler):
    @permissions(['System admin'])
    def post(self):
        # See bottom of this file for redoc docstring -- moved it there so that
        # it could be made an f-string.

        data = self.get_json()
        telescope_id = data.get('telescope_id')
        telescope = Telescope.get_if_accessible_by(
            telescope_id, self.current_user, raise_if_none=True, mode="read"
        )

        field_data = data.pop("field_data", None)
        field_region = data.pop("field_region", None)

        field_fov_type = data.pop("field_fov_type", None)
        field_fov_attributes = data.pop("field_fov_attributes", None)

        if (field_region is not None) and (field_fov_type is not None):
            return self.error('must supply only one of field_region or field_fov_type')

        if field_region is not None:
            regions = Regions.parse(field_region, format='ds9')
            data['region'] = regions.serialize(format='ds9')

        if field_fov_type is not None:
            if field_fov_attributes is None:
                return self.error(
                    'field_fov_attributes required if field_fov_type supplied'
                )
            if not field_fov_type.lower() in ["circle", "rectangle"]:
                return self.error('field_fov_type must be circle or rectangle')
            if isinstance(field_fov_attributes, list):
                field_fov_attributes = [float(x) for x in field_fov_attributes]
            else:
                field_fov_attributes = [float(field_fov_attributes)]

            center = SkyCoord(0.0, 0.0, unit='deg', frame='icrs')
            if field_fov_type.lower() == "circle":
                if not len(field_fov_attributes) == 1:
                    return self.error(
                        'If field_fov_type is circle, then should supply only radius for field_fov_attributes'
                    )
                radius = field_fov_attributes[0]
                regions = CircleSkyRegion(center=center, radius=radius * u.deg)
            elif field_fov_type.lower() == "rectangle":
                if not len(field_fov_attributes) == 2:
                    return self.error(
                        'If field_fov_type is rectangle, then should supply width and height for field_fov_attributes'
                    )
                width, height = field_fov_attributes
                regions = RectangleSkyRegion(
                    center=center, width=width * u.deg, height=height * u.deg
                )
            data['region'] = regions.serialize(format='ds9')

        schema = Instrument.__schema__()
        try:
            instrument = schema.load(data)
        except ValidationError as exc:
            return self.error(
                'Invalid/missing parameters: ' f'{exc.normalized_messages()}'
            )

        with DBSession() as session:
            existing_instrument = session.execute(
                Instrument.query_records_accessible_by(self.current_user,).where(
                    Instrument.name == data.get('name'),
                    Instrument.telescope_id == telescope_id,
                )
            ).first()
            if existing_instrument is None:
                instrument.telescope = telescope
                session.add(instrument)
                session.commit()
            else:
                instrument = existing_instrument
                (instrument,) = existing_instrument

<<<<<<< HEAD
            if field_data is not None:
                if field_region is None:
                    return self.error('field_region is required with field_data')
=======
        if field_data is not None:
            if (field_region is None) and (field_fov_type is None):
                return self.error(
                    'field_region or field_fov_type is required with field_data'
                )
>>>>>>> 49bee1ad

                if type(field_data) is str:
                    field_data = pd.read_table(StringIO(field_data), sep=",").to_dict(
                        orient='list'
                    )

                if not {'ID', 'RA', 'Dec'}.issubset(field_data):
                    return self.error("ID, RA, and Dec required in field_data.")

                log(f"Started generating fields for instrument {instrument.id}")
                # run async
                IOLoop.current().run_in_executor(
                    None,
                    lambda: add_tiles(
                        instrument.id, instrument.name, regions, field_data
                    ),
                )

            self.push_all(action="skyportal/REFRESH_INSTRUMENTS")
            return self.success(data={"id": instrument.id})

    @auth_or_token
    def get(self, instrument_id=None):
        """
        ---
        single:
          description: Retrieve an instrument
          tags:
            - instruments
          parameters:
            - in: path
              name: instrument_id
              required: true
              schema:
                type: integer
            - in: query
              name: includeGeoJSON
              nullable: true
              schema:
                type: boolean
              description: |
                Boolean indicating whether to include associated GeoJSON. Defaults to
                false.
            - in: query
              name: includeGeoJSONSummary
              nullable: true
              schema:
                type: boolean
              description: |
                Boolean indicating whether to include associated GeoJSON summary bounding box. Defaults to
                false.
            - in: query
              name: includeRegion
              nullable: true
              schema:
                type: boolean
              description: |
                Boolean indicating whether to include associated DS9 region. Defaults to
                false.
            - in: query
              name: localizationDateobs
              schema:
                type: string
              description: |
                Include fields within a given localization.
                Event time in ISO 8601 format (`YYYY-MM-DDTHH:MM:SS.sss`).
                Each localization is associated with a specific GCNEvent by
                the date the event happened, and this date is used as a unique
                identifier. It can be therefore found as Localization.dateobs,
                queried from the /api/localization endpoint or dateobs in the
                GcnEvent page table.
            - in: query
              name: localizationName
              schema:
                type: string
              description: |
                Name of localization / skymap to use.
                Can be found in Localization.localization_name queried from
                /api/localization endpoint or skymap name in GcnEvent page
                table.
            - in: query
              name: localizationCumprob
              schema:
                type: number
              description: |
                Cumulative probability up to which to include fields.
                Defaults to 0.95.
          responses:
            200:
              content:
                application/json:
                  schema: SingleInstrument
            400:
              content:
                application/json:
                  schema: Error
        multiple:
          description: Retrieve all instruments
          tags:
            - instruments
          parameters:
            - in: query
              name: name
              schema:
                type: string
              description: Filter by name (exact match)
            - in: query
              name: includeGeoJSON
              nullable: true
              schema:
                type: boolean
              description: |
                Boolean indicating whether to include associated GeoJSON. Defaults to
                false.
            - in: query
              name: includeGeoJSONSummary
              nullable: true
              schema:
                type: boolean
              description: |
                Boolean indicating whether to include associated GeoJSON summary bounding box. Defaults to
                false.
            - in: query
              name: includeRegion
              nullable: true
              schema:
                type: boolean
              description: |
                Boolean indicating whether to include associated DS9 region. Defaults to
                false.
            - in: query
              name: localizationDateobs
              schema:
                type: string
              description: |
                Include fields within a given localization.
                Event time in ISO 8601 format (`YYYY-MM-DDTHH:MM:SS.sss`).
                Each localization is associated with a specific GCNEvent by
                the date the event happened, and this date is used as a unique
                identifier. It can be therefore found as Localization.dateobs,
                queried from the /api/localization endpoint or dateobs in the
                GcnEvent page table.
            - in: query
              name: localizationName
              schema:
                type: string
              description: |
                Name of localization / skymap to use.
                Can be found in Localization.localization_name queried from
                /api/localization endpoint or skymap name in GcnEvent page
                table.
            - in: query
              name: localizationCumprob
              schema:
                type: number
              description: |
                Cumulative probability up to which to include fields.
                Defaults to 0.95.
          responses:
            200:
              content:
                application/json:
                  schema: ArrayOfInstruments
            400:
              content:
                application/json:
                  schema: Error
        """

        localization_dateobs = self.get_query_argument('localizationDateobs', None)
        localization_name = self.get_query_argument('localizationName', None)
        localization_cumprob = self.get_query_argument("localizationCumprob", 0.95)

        includeGeoJSON = self.get_query_argument("includeGeoJSON", False)
        includeGeoJSONSummary = self.get_query_argument("includeGeoJSONSummary", False)
        includeRegion = self.get_query_argument("includeRegion", False)
        if includeGeoJSON:
            options = [joinedload(Instrument.fields).undefer(InstrumentField.contour)]
        elif includeGeoJSONSummary:
            options = [
                joinedload(Instrument.fields).undefer(InstrumentField.contour_summary)
            ]
        else:
            options = []
        if includeRegion:
            options.append(undefer(Instrument.region))

        if instrument_id is not None:
            instrument = Instrument.get_if_accessible_by(
                int(instrument_id),
                self.current_user,
                raise_if_none=True,
                mode="read",
                options=options,
            )
            data = instrument.to_dict()

            # optional: slice by GcnEvent localization
            if localization_dateobs is not None:
                if localization_name is not None:
                    localization = (
                        Localization.query_records_accessible_by(self.current_user)
                        .filter(
                            Localization.dateobs == localization_dateobs,
                            Localization.localization_name == localization_name,
                        )
                        .first()
                    )
                    if localization is None:
                        return self.error("Localization not found", status=404)
                else:
                    event = (
                        GcnEvent.query_records_accessible_by(
                            self.current_user,
                            options=[
                                joinedload(GcnEvent.localizations),
                            ],
                        )
                        .filter(GcnEvent.dateobs == localization_dateobs)
                        .first()
                    )
                    if event is None:
                        return self.error("GCN event not found", status=404)
                    localization = event.localizations[-1]

                cum_prob = (
                    sa.func.sum(
                        LocalizationTile.probdensity * LocalizationTile.healpix.area
                    )
                    .over(order_by=LocalizationTile.probdensity.desc())
                    .label('cum_prob')
                )
                localizationtile_subquery = (
                    sa.select(LocalizationTile.probdensity, cum_prob).filter(
                        LocalizationTile.localization_id == localization.id
                    )
                ).subquery()

                min_probdensity = (
                    sa.select(
                        sa.func.min(localizationtile_subquery.columns.probdensity)
                    ).filter(
                        localizationtile_subquery.columns.cum_prob
                        <= localization_cumprob
                    )
                ).scalar_subquery()

                if includeGeoJSON or includeGeoJSONSummary:
                    if includeGeoJSON:
                        undefer_column = 'contour'
                    elif includeGeoJSONSummary:
                        undefer_column = 'contour_summary'
                    tiles = (
                        DBSession()
                        .execute(
                            sa.select(InstrumentField)
                            .filter(
                                LocalizationTile.localization_id == localization.id,
                                LocalizationTile.probdensity >= min_probdensity,
                                InstrumentFieldTile.instrument_id == instrument.id,
                                InstrumentFieldTile.instrument_field_id
                                == InstrumentField.id,
                                InstrumentFieldTile.healpix.overlaps(
                                    LocalizationTile.healpix
                                ),
                            )
                            .options(undefer(undefer_column))
                        )
                        .unique()
                        .all()
                    )
                else:
                    tiles = (
                        (
                            DBSession().execute(
                                sa.select(InstrumentField).filter(
                                    LocalizationTile.localization_id == localization.id,
                                    LocalizationTile.probdensity >= min_probdensity,
                                    InstrumentFieldTile.instrument_id == instrument.id,
                                    InstrumentFieldTile.instrument_field_id
                                    == InstrumentField.id,
                                    InstrumentFieldTile.healpix.overlaps(
                                        LocalizationTile.healpix
                                    ),
                                )
                            )
                        )
                        .unique()
                        .all()
                    )
                data['fields'] = [tile.to_dict() for tile, in tiles]

            return self.success(data=data)

        inst_name = self.get_query_argument("name", None)
        if includeRegion:
            options = [undefer(Instrument.region)]
        else:
            options = []
        query = Instrument.query_records_accessible_by(
            self.current_user, mode="read", options=options
        )
        if inst_name is not None:
            query = query.where(Instrument.name == inst_name)
        with DBSession() as session:
            instruments = [i for i, in session.execute(query).unique().all()]
        data = [instrument.to_dict() for instrument in instruments]

        # optional: slice by GcnEvent localization
        if localization_dateobs is not None:
            with DBSession() as session:
                if localization_name is not None:
                    localization = session.execute(
                        Localization.query_records_accessible_by(
                            self.current_user
                        ).where(
                            Localization.dateobs == localization_dateobs,
                            Localization.localization_name == localization_name,
                        )
                    ).first()
                    if localization is None:
                        return self.error("Localization not found", status=404)
                    else:
                        (localization,) = localization
                else:
                    event = session.execute(
                        GcnEvent.query_records_accessible_by(
                            self.current_user,
                            options=[
                                joinedload(GcnEvent.localizations),
                            ],
                        ).where(GcnEvent.dateobs == localization_dateobs)
                    ).first()
                    if event is None:
                        return self.error("GCN event not found", status=404)
                    else:
                        (event,) = event
                    localization = event.localizations[-1]

                cum_prob = (
                    sa.func.sum(
                        LocalizationTile.probdensity * LocalizationTile.healpix.area
                    )
                    .over(order_by=LocalizationTile.probdensity.desc())
                    .label('cum_prob')
                )
                localizationtile_subquery = (
                    sa.select(LocalizationTile.probdensity, cum_prob).filter(
                        LocalizationTile.localization_id == localization.id
                    )
                ).subquery()

                min_probdensity = (
                    sa.select(
                        sa.func.min(localizationtile_subquery.columns.probdensity)
                    ).filter(
                        localizationtile_subquery.columns.cum_prob
                        <= localization_cumprob
                    )
                ).scalar_subquery()

                for ii, instrument in enumerate(instruments):
                    if includeGeoJSON or includeGeoJSONSummary:
                        if includeGeoJSON:
                            undefer_column = 'contour'
                        elif includeGeoJSONSummary:
                            undefer_column = 'contour_summary'
                        tiles = (
                            session.execute(
                                sa.select(InstrumentField)
                                .filter(
                                    LocalizationTile.localization_id == localization.id,
                                    LocalizationTile.probdensity >= min_probdensity,
                                    InstrumentFieldTile.instrument_id == instrument.id,
                                    InstrumentFieldTile.instrument_field_id
                                    == InstrumentField.id,
                                    InstrumentFieldTile.healpix.overlaps(
                                        LocalizationTile.healpix
                                    ),
                                )
                                .options(undefer(undefer_column))
                            )
                            .unique()
                            .all()
                        )
                    else:
                        tiles = (
                            (
                                session.execute(
                                    sa.select(InstrumentField).filter(
                                        LocalizationTile.localization_id
                                        == localization.id,
                                        LocalizationTile.probdensity >= min_probdensity,
                                        InstrumentFieldTile.instrument_id
                                        == instrument.id,
                                        InstrumentFieldTile.instrument_field_id
                                        == InstrumentField.id,
                                        InstrumentFieldTile.healpix.overlaps(
                                            LocalizationTile.healpix
                                        ),
                                    )
                                )
                            )
                            .unique()
                            .all()
                        )
                    data[ii]['fields'] = [tile.to_dict() for tile, in tiles]

        self.verify_and_commit()
        return self.success(data=data)

    @permissions(['System admin'])
    def put(self, instrument_id):
        """
        ---
        description: Update instrument
        tags:
          - instruments
        parameters:
          - in: path
            name: instrument_id
            required: true
            schema:
              type: integer
        requestBody:
          content:
            application/json:
              schema: InstrumentNoID
        responses:
          200:
            content:
              application/json:
                schema: Success
          400:
            content:
              application/json:
                schema: Error
        """
        data = self.get_json()
        data['id'] = int(instrument_id)

        # permission check
        instrument = Instrument.get_if_accessible_by(
            int(instrument_id), self.current_user, mode='update'
        )
        if instrument is None:
            return self.error(f'Missing instrument with ID {instrument_id}')

        field_data = data.pop("field_data", None)
        field_region = data.pop("field_region", None)

        field_fov_type = data.pop("field_fov_type", None)
        field_fov_attributes = data.pop("field_fov_attributes", None)

        if (field_region is not None) and (field_fov_type is not None):
            return self.error('must supply only one of field_region or field_fov_type')

        if field_region is not None:
            regions = Regions.parse(field_region, format='ds9')
            data['region'] = regions.serialize(format='ds9')

        if field_fov_type is not None:
            if field_fov_attributes is None:
                return self.error(
                    'field_fov_attributes required if field_fov_type supplied'
                )
            if not field_fov_type.lower() in ["circle", "rectangle"]:
                return self.error('field_fov_type must be circle or rectangle')
            if isinstance(field_fov_attributes, list):
                field_fov_attributes = [float(x) for x in field_fov_attributes]
            else:
                field_fov_attributes = [float(field_fov_attributes)]

            center = SkyCoord(0.0, 0.0, unit='deg', frame='icrs')
            if field_fov_type.lower() == "circle":
                if not len(field_fov_attributes) == 1:
                    return self.error(
                        'If field_fov_type is circle, then should supply only radius for field_fov_attributes'
                    )
                radius = field_fov_attributes[0]
                regions = CircleSkyRegion(center=center, radius=radius * u.deg)
            elif field_fov_type.lower() == "rectangle":
                if not len(field_fov_attributes) == 2:
                    return self.error(
                        'If field_fov_type is rectangle, then should supply width and height for field_fov_attributes'
                    )
                width, height = field_fov_attributes
                regions = RectangleSkyRegion(
                    center=center, width=width * u.deg, height=height * u.deg
                )
            data['region'] = regions.serialize(format='ds9')

        schema = Instrument.__schema__()
        try:
            schema.load(data, partial=True)
        except ValidationError as exc:
            return self.error(
                'Invalid/missing parameters: ' f'{exc.normalized_messages()}'
            )
        self.verify_and_commit()

        if field_data is not None:
            if (field_region is None) and (field_fov_type is None):
                return self.error(
                    'field_region or field_fov_type is required with field_data'
                )

            if type(field_data) is str:
                field_data = pd.read_table(StringIO(field_data), sep=",").to_dict(
                    orient='list'
                )

            if not {'ID', 'RA', 'Dec'}.issubset(field_data):
                return self.error("ID, RA, and Dec required in field_data.")

            log(f"Started generating fields for instrument {instrument.id}")
            # run async
            IOLoop.current().run_in_executor(
                None,
                lambda: add_tiles(instrument.id, instrument.name, regions, field_data),
            )

        self.push_all(action="skyportal/REFRESH_INSTRUMENTS")
        return self.success()

    @permissions(['System admin'])
    def delete(self, instrument_id):
        """
        ---
        description: Delete an instrument
        tags:
          - instruments
        parameters:
          - in: path
            name: instrument_id
            required: true
            schema:
              type: integer
        responses:
          200:
            content:
              application/json:
                schema: Success
          400:
            content:
              application/json:
                schema: Error
        """
        instrument = Instrument.get_if_accessible_by(
            int(instrument_id), self.current_user, raise_if_none=True, mode='update'
        )
        DBSession().delete(instrument)
        self.verify_and_commit()

        self.push_all(action="skyportal/REFRESH_INSTRUMENTS")
        return self.success()


InstrumentHandler.post.__doc__ = f"""
        ---
        description: Add a new instrument
        tags:
          - instruments
        requestBody:
          content:
            application/json:
              schema:
                allOf:
                - $ref: "#/components/schemas/InstrumentNoID"
                - type: object
                  properties:
                    filters:
                      type: array
                      items:
                        type: string
                        enum: {list(ALLOWED_BANDPASSES)}
                      description: >-
                        List of filters on the instrument. If the instrument
                        has no filters (e.g., because it is a spectrograph),
                        leave blank or pass the empty list.
                      default: []
                    field_data:
                      type: dict
                      items:
                        type: array
                      description: |
                        List of ID, RA, and Dec for each field.
                    field_region:
                      type: str
                      description: |
                        Serialized version of a regions.Region describing
                        the shape of the instrument field. Note: should
                        only include field_region or field_fov_type.
                    field_fov_type:
                      type: str
                      description: |
                        Option for instrument field shape. Must be either
                        circle or rectangle. Note: should only
                        include field_region or field_fov_type.
                    field_fov_attributes:
                      type: list
                      description: |
                        Option for instrument field shape parameters.
                        Single float radius in degrees in case of circle or
                        list of two floats (height and width) in case of
                        a rectangle.
        responses:
          200:
            content:
              application/json:
                schema:
                  allOf:
                    - $ref: '#/components/schemas/Success'
                    - type: object
                      properties:
                        data:
                          type: object
                          properties:
                            id:
                              type: integer
                              description: New instrument ID
          400:
            content:
              application/json:
                schema: Error
        """


def add_tiles(instrument_id, instrument_name, regions, field_data, session=Session()):
    field_ids = []

    try:
        # Loop over the telescope tiles and create fields for each
        skyoffset_frames = coordinates.SkyCoord(
            field_data['RA'], field_data['Dec'], unit=u.deg
        ).skyoffset_frame()

        # code expects to loop over regions
        if type(regions) in [RectangleSkyRegion, CircleSkyRegion, PolygonSkyRegion]:
            regions = [regions]

        ra, dec = [], []
        needs_summary = False
        for ii, reg in enumerate(regions):
            if type(reg) == RectangleSkyRegion:
                height = reg.height.value
                width = reg.width.value

                geometry = np.array(
                    [
                        (-width / 2.0, -height / 2.0),
                        (width / 2.0, -height / 2.0),
                        (width / 2.0, height / 2.0),
                        (-width / 2.0, height / 2.0),
                        (-width / 2.0, -height / 2.0),
                    ]
                )
                ra_tmp = geometry[:, 0]
                dec_tmp = geometry[:, 1]
            elif type(reg) == CircleSkyRegion:
                radius = reg.radius.value
                N = 10
                phi = np.linspace(0, 2 * np.pi, N)
                ra_tmp = radius * np.cos(phi)
                dec_tmp = radius * np.sin(phi)
            elif type(reg) == PolygonSkyRegion:
                ra_tmp = reg.vertices.ra
                dec_tmp = reg.vertices.dec
                needs_summary = True

            ra.append(ra_tmp)
            dec.append(dec_tmp)
        coords = np.stack([np.array(ra), np.array(dec)])

        # Copy the tile coordinates such that there is one per field
        # in the grid
        coords_icrs = coordinates.SkyCoord(
            *np.tile(coords[:, np.newaxis, ...], (len(field_data['RA']), 1, 1)),
            unit=u.deg,
            frame=skyoffset_frames[:, np.newaxis, np.newaxis],
        ).transform_to(coordinates.ICRS)

        if 'ID' in field_data:
            ids = field_data['ID']
        else:
            ids = [-1] * len(field_data['RA'])

        for ii, (field_id, ra, dec, coords) in enumerate(
            zip(ids, field_data['RA'], field_data['Dec'], coords_icrs)
        ):

            if field_id == -1:
                field = InstrumentField.query.filter(
                    InstrumentField.instrument_id == instrument_id,
                    InstrumentField.ra == ra,
                    InstrumentField.dec == dec,
                ).first()
                if field is not None:
                    field_ids.append(field.field_id)
                    continue

            # compute full contour
            geometry = []
            for coord in coords:
                tab = list(
                    zip(
                        (*coord.ra.deg, coord.ra.deg[0]),
                        (*coord.dec.deg, coord.dec.deg[0]),
                    )
                )
                geometry.append(tab)

            contour = {
                'properties': {
                    'instrument': instrument_name,
                    'field_id': int(field_id),
                    'ra': ra,
                    'dec': dec,
                },
                'type': 'FeatureCollection',
                'features': [
                    {
                        'type': 'Feature',
                        'geometry': {
                            'type': 'MultiLineString',
                            'coordinates': geometry,
                        },
                    },
                ],
            }
            if field_id == -1:
                del contour['properties']['field_id']

            if needs_summary:
                # compute summary (bounding-box) contour
                geometry = []
                min_ra, max_ra = np.min(coords[0].ra.deg), np.max(coords[0].ra.deg)
                min_dec, max_dec = np.min(coords[0].dec.deg), np.max(coords[0].dec.deg)
                for coord in coords:
                    min_ra = min(min_ra, np.min(coord.ra.deg))
                    max_ra = max(max_ra, np.max(coord.ra.deg))
                    min_dec = min(min_dec, np.min(coord.dec.deg))
                    max_dec = max(max_dec, np.max(coord.dec.deg))
                geometry_summary = [
                    (min_ra, min_dec),
                    (max_ra, min_dec),
                    (max_ra, max_dec),
                    (min_ra, max_dec),
                    (min_ra, min_dec),
                ]

                contour_summary = {
                    'properties': {
                        'instrument': instrument_name,
                        'field_id': int(field_id),
                        'ra': ra,
                        'dec': dec,
                    },
                    'type': 'FeatureCollection',
                    'features': [
                        {
                            'type': 'Feature',
                            'geometry': {
                                'type': 'LineString',
                                'coordinates': geometry_summary,
                            },
                        },
                    ],
                }
            else:
                contour_summary = contour
            if field_id == -1:
                del contour_summary['properties']['field_id']

            if field_id == -1:
                field = InstrumentField(
                    instrument_id=instrument_id,
                    contour=contour,
                    contour_summary=contour_summary,
                    ra=ra,
                    dec=dec,
                )
            else:
                field = InstrumentField(
                    instrument_id=instrument_id,
                    field_id=int(field_id),
                    contour=contour,
                    contour_summary=contour_summary,
                    ra=ra,
                    dec=dec,
                )
            session.add(field)
            session.commit()
            field_ids.append(field.field_id)
            tiles = []
            for coord in coords:
                for hpx in Tile.tiles_from_polygon_skycoord(coord):
                    tiles.append(
                        InstrumentFieldTile(
                            instrument_id=instrument_id,
                            instrument_field_id=field.id,
                            healpix=hpx,
                        )
                    )
            session.add_all(tiles)
            session.commit()
        log(f"Successfully generated fields for instrument {instrument_id}")
    except Exception as e:
        log(f"Unable to generate fields for instrument {instrument_id}: {e}")
    finally:
        Session.remove()
        return field_ids<|MERGE_RESOLUTION|>--- conflicted
+++ resolved
@@ -112,18 +112,11 @@
                 instrument = existing_instrument
                 (instrument,) = existing_instrument
 
-<<<<<<< HEAD
-            if field_data is not None:
-                if field_region is None:
-                    return self.error('field_region is required with field_data')
-=======
         if field_data is not None:
             if (field_region is None) and (field_fov_type is None):
                 return self.error(
                     'field_region or field_fov_type is required with field_data'
                 )
->>>>>>> 49bee1ad
-
                 if type(field_data) is str:
                     field_data = pd.read_table(StringIO(field_data), sep=",").to_dict(
                         orient='list'
