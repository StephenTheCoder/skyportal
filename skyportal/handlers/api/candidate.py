import datetime
import math
from copy import copy
import re
import json
import uuid

import arrow
import numpy as np

from tornado.ioloop import IOLoop

import sqlalchemy as sa
from sqlalchemy.orm import joinedload
from sqlalchemy.orm import sessionmaker, scoped_session
from sqlalchemy.sql.expression import case, func
from sqlalchemy.sql import column, Values
<<<<<<< HEAD
from sqlalchemy.types import Float, Boolean, String, Integer
=======
from sqlalchemy.types import Float, Boolean
>>>>>>> 4f71fd80
from marshmallow.exceptions import ValidationError

from baselayer.app.access import auth_or_token, permissions
from baselayer.app.model_util import recursive_to_dict
from baselayer.app.env import load_env
from baselayer.app.flow import Flow
from baselayer.app.custom_exceptions import AccessError
from baselayer.log import make_log

from ..base import BaseHandler
from ...models import (
    DBSession,
    User,
    Obj,
    Candidate,
    Photometry,
    Spectrum,
    Source,
    Filter,
    Annotation,
    Group,
    Classification,
    Listing,
    Comment,
)
from ...utils.cache import Cache, array_to_bytes


_, cfg = load_env()
cache_dir = "cache/candidates_queries"
cache = Cache(
    cache_dir=cache_dir,
    max_age=cfg["misc"]["minutes_to_keep_candidate_query_cache"] * 60,
)
log = make_log('api/candidate')

Session = scoped_session(sessionmaker(bind=DBSession.session_factory.kw["bind"]))


def add_linked_thumbnails_and_push_ws_msg(obj_id, user_id):
    session = Session()
    try:
        user = session.query(User).get(user_id)
        if Obj.get_if_accessible_by(obj_id, user) is None:
            raise AccessError(
                f"Insufficient permissions for User {user_id} to read Obj {obj_id}"
            )
        obj = session.query(Obj).get(obj_id)
        obj.add_linked_thumbnails(session=session)
        flow = Flow()
        flow.push(
            '*', "skyportal/REFRESH_SOURCE", payload={"obj_key": obj.internal_key}
        )
        flow.push('*', "skyportal/REFRESH_CANDIDATE", payload={"id": obj.internal_key})
    except Exception as e:
        log(f"Unable to add linked thumbnails to {obj_id}: {e}")
    finally:
        Session.remove()


def update_redshift_history_if_relevant(request_data, obj, user):
    if "redshift" in request_data:
        if obj.redshift_history is None:
            redshift_history = []
        else:
            redshift_history = copy(obj.redshift_history)
        redshift_history.append(
            {
                "set_by_user_id": user.id,
                "set_at_utc": datetime.datetime.utcnow().isoformat(),
                "value": request_data["redshift"],
                "uncertainty": request_data.get("redshift_error", None),
            }
        )
        obj.redshift_history = redshift_history


class CandidateHandler(BaseHandler):
    @auth_or_token
    def head(self, obj_id=None):
        """
        ---
        single:
          description: Check if a Candidate exists
          tags:
            - candidates
          parameters:
            - in: path
              name: obj_id
              required: true
              schema:
                type: string
          responses:
            200:
              content:
                application/json:
                  schema: Success
            404:
              content:
                application/json:
                  schema: Error
        """
        num_c = (
            Candidate.query_records_accessible_by(self.current_user)
            .filter(Candidate.obj_id == obj_id)
            .count()
        )
        self.verify_and_commit()
        if num_c > 0:
            return self.success()
        else:
            self.set_status(404)
            self.finish()

    @auth_or_token
    def get(self, obj_id=None):
        """
        ---
        single:
          description: Retrieve a candidate
          tags:
            - candidates
          parameters:
            - in: path
              name: obj_id
              required: true
              schema:
                type: string
            - in: query
              name: includeComments
              nullable: true
              schema:
                type: boolean
              description: |
                Boolean indicating whether to include associated comments. Defaults to false.
          responses:
            200:
              content:
                application/json:
                  schema: SingleObj
            400:
              content:
                application/json:
                  schema: Error
        multiple:
          tags:
            - candidates
          description: Retrieve all candidates
          parameters:
          - in: query
            name: numPerPage
            nullable: true
            schema:
              type: integer
            description: |
              Number of candidates to return per paginated request. Defaults to 25.
              Capped at 500.
          - in: query
            name: pageNumber
            nullable: true
            schema:
              type: integer
            description: Page number for paginated query results. Defaults to 1
          - in: query
            name: totalMatches
            nullable: true
            schema:
              type: integer
            description: |
              Used only in the case of paginating query results - if provided, this
              allows for avoiding a potentially expensive query.count() call.
          - in: query
            name: savedStatus
            nullable: true
            schema:
                type: string
                enum: [all, savedToAllSelected, savedToAnySelected, savedToAnyAccessible, notSavedToAnyAccessible, notSavedToAnySelected, notSavedToAllSelected]
            description: |
                String indicating the saved status to filter candidate results for. Must be one of the enumerated values.
          - in: query
            name: startDate
            nullable: true
            schema:
              type: string
            description: |
              Arrow-parseable date string (e.g. 2020-01-01). If provided, filter by
              Candidate.passed_at >= startDate
          - in: query
            name: endDate
            nullable: true
            schema:
              type: string
            description: |
              Arrow-parseable date string (e.g. 2020-01-01). If provided, filter by
              Candidate.passed_at <= endDate
          - in: query
            name: groupIDs
            nullable: true
            schema:
              type: array
              items:
                type: integer
            explode: false
            style: simple
            description: |
              Comma-separated string of group IDs (e.g. "1,2"). Defaults to all of user's
              groups if filterIDs is not provided.
          - in: query
            name: filterIDs
            nullable: true
            schema:
              type: array
              items:
                type: integer
            explode: false
            style: simple
            description: |
              Comma-separated string of filter IDs (e.g. "1,2"). Defaults to all of user's
              groups' filters if groupIDs is not provided.
          - in: query
            name: annotationExcludeOrigin
            nullable: true
            schema:
              type: string
            description: |
              Only load objects that do not have annotations from this origin.
              If the annotationsExcludeOutdatedDate is also given, then annotations with
              this origin will still be loaded if they were modified before that date.
          - in: query
            name: annotationExcludeOutdatedDate
            nullable: true
            schema:
              type: string
            description: |
              An Arrow parseable string designating when an existing annotation is outdated.
              Only relevant if giving the annotationExcludeOrigin argument.
              Will treat objects with outdated annotations as if they did not have that annotation,
              so it will load an object if it doesn't have an annotation with the origin specified or
              if it does have it but the annotation modified date < annotationsExcludeOutdatedDate
          - in: query
            name: sortByAnnotationOrigin
            nullable: true
            schema:
              type: string
            description: |
              The origin of the Annotation to sort by
          - in: query
            name: sortByAnnotationKey
            nullable: true
            schema:
              type: string
            description: |
              The key of the Annotation data value to sort by
          - in: query
            name: sortByAnnotationOrder
            nullable: true
            schema:
              type: string
            description: |
              The sort order for annotations - either "asc" or "desc".
              Defaults to "asc".
          - in: query
            name: annotationFilterList
            nullable: true
            schema:
              type: array
              items:
                type: string
            explode: false
            style: simple
            description: |
              Comma-separated string of JSON objects representing annotation filters.
              Filter objects are expected to have keys { origin, key, value } for
              non-numeric value types, or { origin, key, min, max } for numeric values.
          - in: query
            name: includePhotometry
            nullable: true
            schema:
              type: boolean
            description: |
              Boolean indicating whether to include associated photometry. Defaults to
              false.
          - in: query
            name: includeSpectra
            nullable: true
            schema:
              type: boolean
            description: |
              Boolean indicating whether to include associated spectra. Defaults to false.
          - in: query
            name: includeComments
            nullable: true
            schema:
              type: boolean
            description: |
              Boolean indicating whether to include associated comments. Defaults to false.
          - in: query
            name: classifications
            nullable: true
            schema:
              type: array
              items:
                type: string
            explode: false
            style: simple
            description: |
              Comma-separated string of classification(s) to filter for candidates matching
              that/those classification(s).
          - in: query
            name: minRedshift
            nullable: true
            schema:
              type: number
            description: |
              If provided, return only candidates with a redshift of at least this value
          - in: query
            name: maxRedshift
            nullable: true
            schema:
              type: number
            description: |
              If provided, return only candidates with a redshift of at most this value
          - in: query
            name: listName
            nullable: true
            schema:
              type: string
            description: |
              Get only candidates saved to the querying user's list, e.g., "favorites".
          - in: query
            name: listNameReject
            nullable: true
            schema:
              type: string
            description: |
              Get only candidates that ARE NOT saved to the querying user's list, e.g., "rejected_candidates".

          responses:
            200:
              content:
                application/json:
                  schema:
                    allOf:
                      - $ref: '#/components/schemas/Success'
                      - type: object
                        properties:
                          data:
                            type: object
                            properties:
                              candidates:
                                type: array
                                items:
                                  allOf:
                                    - $ref: '#/components/schemas/Obj'
                                    - type: object
                                      properties:
                                        is_source:
                                          type: boolean
                              totalMatches:
                                type: integer
                              pageNumber:
                                type: integer
                              numPerPage:
                                type: integer
            400:
              content:
                application/json:
                  schema: Error
        """

        user_accessible_group_ids = [g.id for g in self.current_user.accessible_groups]
        include_photometry = self.get_query_argument("includePhotometry", False)
        include_spectra = self.get_query_argument("includeSpectra", False)
        include_comments = self.get_query_argument("includeComments", False)

        if obj_id is not None:
            query_options = [joinedload(Obj.thumbnails)]

            c = Obj.get_if_accessible_by(
                obj_id,
                self.current_user,
                options=query_options,
            )
            if c is None:
                return self.error("Invalid ID")
            accessible_candidates = (
                Candidate.query_records_accessible_by(self.current_user)
                .filter(Candidate.obj_id == obj_id)
                .all()
            )
            filter_ids = [cand.filter_id for cand in accessible_candidates]

            passing_alerts = [
                {
                    "filter_id": cand.filter_id,
                    "passing_alert_id": cand.passing_alert_id,
                    "passed_at": cand.passed_at,
                }
                for cand in accessible_candidates
            ]

            candidate_info = recursive_to_dict(c)
            candidate_info["filter_ids"] = filter_ids
            candidate_info["passing_alerts"] = passing_alerts
            if include_comments:
                candidate_info["comments"] = sorted(
                    Comment.query_records_accessible_by(self.current_user)
                    .filter(Comment.obj_id == obj_id)
                    .all(),
                    key=lambda x: x.created_at,
                    reverse=True,
                )

            if include_photometry:
                candidate_info['photometry'] = (
                    Photometry.query_records_accessible_by(
                        self.current_user,
                        mode='read',
                        options=[joinedload(Photometry.instrument)],
                    )
                    .filter(Photometry.obj_id == obj_id)
                    .all()
                )

            if include_spectra:
                candidate_info['spectra'] = (
                    Spectrum.query_records_accessible_by(
                        self.current_user,
                        mode='read',
                        options=[joinedload(Spectrum.instrument)],
                    )
                    .filter(Spectrum.obj_id == obj_id)
                    .all()
                )

            candidate_info["annotations"] = sorted(
                Annotation.query_records_accessible_by(self.current_user).filter(
                    Annotation.obj_id == obj_id
                ),
                key=lambda x: x.origin,
            )
            candidate_info["is_source"] = (
                Source.query_records_accessible_by(self.current_user)
                .filter(Source.obj_id == obj_id)
                .count()
                > 0
            )
            if candidate_info["is_source"]:
                source_subquery = (
                    Source.query_records_accessible_by(self.current_user)
                    .filter(Source.obj_id == obj_id)
                    .filter(Source.active.is_(True))
                    .subquery()
                )
                candidate_info["saved_groups"] = (
                    Group.query_records_accessible_by(self.current_user)
                    .join(source_subquery, Group.id == source_subquery.c.group_id)
                    .all()
                )
                candidate_info["classifications"] = (
                    Classification.query_records_accessible_by(self.current_user)
                    .filter(Classification.obj_id == obj_id)
                    .all()
                )
            candidate_info["last_detected_at"] = c.last_detected_at(self.current_user)
            candidate_info["gal_lon"] = c.gal_lon_deg
            candidate_info["gal_lat"] = c.gal_lat_deg
            candidate_info["luminosity_distance"] = c.luminosity_distance
            candidate_info["dm"] = c.dm
            candidate_info["angular_diameter_distance"] = c.angular_diameter_distance

            candidate_info = recursive_to_dict(candidate_info)
            self.verify_and_commit()
            return self.success(data=candidate_info)

        page_number = self.get_query_argument("pageNumber", None) or 1
        n_per_page = self.get_query_argument("numPerPage", None) or 25
        # Not documented in API docs as this is for frontend-only usage & will confuse
        # users looking through the API docs
        query_id = self.get_query_argument("queryID", None)
        saved_status = self.get_query_argument("savedStatus", "all")
        total_matches = self.get_query_argument("totalMatches", None)
        start_date = self.get_query_argument("startDate", None)
        end_date = self.get_query_argument("endDate", None)
        group_ids = self.get_query_argument("groupIDs", None)
        filter_ids = self.get_query_argument("filterIDs", None)
        annotation_exclude_origin = self.get_query_argument(
            'annotationExcludeOrigin', None
        )
        annotation_exclude_date = self.get_query_argument(
            'annotationExcludeOutdatedDate', None
        )
        sort_by_origin = self.get_query_argument("sortByAnnotationOrigin", None)
        annotation_filter_list = self.get_query_argument("annotationFilterList", None)
        classifications = self.get_query_argument("classifications", None)
        min_redshift = self.get_query_argument("minRedshift", None)
        max_redshift = self.get_query_argument("maxRedshift", None)
        list_name = self.get_query_argument('listName', None)
        list_name_reject = self.get_query_argument('listNameReject', None)

        user_accessible_group_ids = [g.id for g in self.current_user.accessible_groups]
        user_accessible_filter_ids = [
            filtr.id
            for g in self.current_user.accessible_groups
            for filtr in g.filters
            if g.filters is not None
        ]
        if group_ids is not None:
            if isinstance(group_ids, str) and "," in group_ids:
                group_ids = [int(g_id) for g_id in group_ids.split(",")]
            elif isinstance(group_ids, str) and group_ids.isdigit():
                group_ids = [int(group_ids)]
            else:
                return self.error("Invalid groupIDs value -- select at least one group")
            filter_ids = [
                f.id
                for f in Filter.query_records_accessible_by(self.current_user).filter(
                    Filter.group_id.in_(group_ids)
                )
            ]
        elif filter_ids is not None:
            if "," in filter_ids:
                filter_ids = [int(f_id) for f_id in filter_ids.split(",")]
            elif filter_ids.isdigit():
                filter_ids = [int(filter_ids)]
            else:
                return self.error("Invalid filterIDs paramter value.")
            group_ids = [
                f.group_id
                for f in Filter.query_records_accessible_by(self.current_user).filter(
                    Filter.id.in_(filter_ids)
                )
            ]
        else:
            # If 'groupIDs' & 'filterIDs' params not present in request, use all user groups
            group_ids = user_accessible_group_ids
            filter_ids = user_accessible_filter_ids

        try:
            page = int(page_number)
        except ValueError:
            return self.error("Invalid page number value.")
        try:
            n_per_page = int(n_per_page)
        except ValueError:
            return self.error("Invalid numPerPage value.")
        n_per_page = min(n_per_page, 500)

        initial_candidate_filter_criteria = [Candidate.filter_id.in_(filter_ids)]
        if start_date is not None and start_date.strip() not in [
            "",
            "null",
            "undefined",
        ]:
            start_date = arrow.get(start_date).datetime
            initial_candidate_filter_criteria.append(Candidate.passed_at >= start_date)
        if end_date is not None and end_date.strip() not in ["", "null", "undefined"]:
            end_date = arrow.get(end_date).datetime
            initial_candidate_filter_criteria.append(Candidate.passed_at <= end_date)
        candidate_subquery = (
            Candidate.query_records_accessible_by(self.current_user)
            .filter(*initial_candidate_filter_criteria)
            .subquery()
        )
        # We'll join in the nested data for Obj (like photometry) later
        q = Obj.query_records_accessible_by(self.current_user).join(
            candidate_subquery, Obj.id == candidate_subquery.c.obj_id
        )
        if sort_by_origin is not None or annotation_filter_list is not None:
            q = q.outerjoin(Annotation)

        if classifications is not None:
            if isinstance(classifications, str) and "," in classifications:
                classifications = [c.strip() for c in classifications.split(",")]
            elif isinstance(classifications, str):
                classifications = [classifications]
            else:
                return self.error(
                    "Invalid classifications value -- must provide at least one string value"
                )
            q = q.join(Classification).filter(
                Classification.classification.in_(classifications)
            )
        if sort_by_origin is None:
            # Don't apply the order by just yet. Save it so we can pass it to
            # the LIMT/OFFSET helper function down the line once other query
            # params are set.
            order_by = [candidate_subquery.c.passed_at.desc().nullslast(), Obj.id]

        if saved_status in [
            "savedToAllSelected",
            "savedToAnySelected",
            "savedToAnyAccessible",
            "notSavedToAnyAccessible",
            "notSavedToAnySelected",
            "notSavedToAllSelected",
        ]:
            notin = False
            active_sources = Source.query_records_accessible_by(
                self.current_user, columns=[Source.obj_id]
            ).filter(Source.active.is_(True))
            if saved_status == "savedToAllSelected":
                # Retrieve objects that have as many active saved groups that are
                # in 'group_ids' as there are items in 'group_ids'
                subquery = (
                    active_sources.filter(Source.group_id.in_(group_ids))
                    .group_by(Source.obj_id)
                    .having(func.count(Source.group_id) == len(group_ids))
                )
            elif saved_status == "savedToAnySelected":
                subquery = active_sources.filter(Source.group_id.in_(group_ids))
            elif saved_status == "savedToAnyAccessible":
                subquery = active_sources.filter(
                    Source.group_id.in_(user_accessible_group_ids)
                )
            elif saved_status == "notSavedToAnyAccessible":
                subquery = active_sources.filter(
                    Source.group_id.in_(user_accessible_group_ids)
                )
                notin = True
            elif saved_status == "notSavedToAnySelected":
                subquery = active_sources.filter(Source.group_id.in_(group_ids))
                notin = True
            elif saved_status == "notSavedToAllSelected":
                # Retrieve objects that have as many active saved groups that are
                # in 'group_ids' as there are items in 'group_ids', and select
                # the objects not in that set
                subquery = (
                    active_sources.filter(Source.group_id.in_(group_ids))
                    .group_by(Source.obj_id)
                    .having(func.count(Source.group_id) == len(group_ids))
                )
                notin = True
            q = (
                q.filter(Obj.id.notin_(subquery))
                if notin
                else q.filter(Obj.id.in_(subquery))
            )
        elif saved_status != "all":
            return self.error(
                f"Invalid savedStatus: {saved_status}. Must be one of the enumerated options."
            )

        if min_redshift is not None:
            try:
                min_redshift = float(min_redshift)
            except ValueError:
                return self.error(
                    "Invalid values for minRedshift - could not convert to float"
                )
            q = q.filter(Obj.redshift >= min_redshift)
        if max_redshift is not None:
            try:
                max_redshift = float(max_redshift)
            except ValueError:
                return self.error(
                    "Invalid values for maxRedshift - could not convert to float"
                )
            q = q.filter(Obj.redshift <= max_redshift)

        if annotation_exclude_origin is not None:
            if annotation_exclude_date is None:
                right = (
                    Obj.query_records_accessible_by(self.current_user, columns=[Obj.id])
                    .join(Annotation)
                    .filter(Annotation.origin == annotation_exclude_origin)
                    .subquery()
                )
            else:
                expire_date = arrow.get(annotation_exclude_date).datetime
                right = (
                    Obj.query_records_accessible_by(self.current_user, columns=[Obj.id])
                    .join(Annotation)
                    .filter(
                        Annotation.origin == annotation_exclude_origin,
                        Annotation.modified >= expire_date,
                    )
                    .subquery()
                )

            q = q.outerjoin(right, Obj.id == right.c.id).filter(right.c.id.is_(None))

        if list_name is not None:
            q = q.filter(
                Listing.list_name == list_name,
                Listing.user_id == self.associated_user_object.id,
            )
        if list_name_reject is not None:
            right = (
                Obj.query_records_accessible_by(self.current_user, columns=[Obj.id])
                .join(Listing)
                .filter(
                    Listing.list_name == list_name_reject,
                    Listing.user_id == self.associated_user_object.id,
                )
                .subquery()
            )

            q = q.outerjoin(right, Obj.id == right.c.id).filter(right.c.id.is_(None))

        if annotation_filter_list is not None:
            # Parse annotation filter list objects from the query string
            # and apply the filters to the query

            for item in re.split(r",(?={)", annotation_filter_list):
                try:
                    new_filter = json.loads(item)
                except json.decoder.JSONDecodeError:
                    return self.error(
                        "Could not parse JSON objects for annotation filtering"
                    )

                if "origin" not in new_filter:
                    self.error(
                        f"Invalid annotation filter list item {item}: \"origin\" is required."
                    )

                if "key" not in new_filter:
                    self.error(
                        f"Invalid annotation filter list item {item}: \"key\" is required."
                    )

                if "value" in new_filter:
                    value = new_filter["value"]
                    if isinstance(value, bool):
                        q = q.filter(
                            Annotation.origin == new_filter["origin"],
                            Annotation.data[new_filter["key"]].astext.cast(Boolean)
                            == value,
                        )
                    else:
                        # Test if the value is a nested object
                        try:
                            value = json.loads(value)
                            # If a nested object, we put the value through the
                            # JSON loads/dumps pipeline to get a string formatted
                            # like Postgres will for its JSONB ->> text operation
                            # For some reason, for example, not doing this will
                            # have value = { "key": "value" } (with the extra
                            # spaces around the braces) and cause the filter to
                            # fail.
                            value = json.dumps(value)
                        except json.decoder.JSONDecodeError:
                            # If not, this is just a string field and we don't
                            # need the string formatting above
                            pass
                        q = q.filter(
                            Annotation.origin == new_filter["origin"],
                            Annotation.data[new_filter["key"]].astext == value,
                        )
                elif "min" in new_filter and "max" in new_filter:
                    try:
                        min_value = float(new_filter["min"])
                        max_value = float(new_filter["max"])
                        q = q.filter(
                            Annotation.origin == new_filter["origin"],
                            Annotation.data[new_filter["key"]].cast(Float) >= min_value,
                            Annotation.data[new_filter["key"]].cast(Float) <= max_value,
                        )
                    except ValueError:
                        return self.error(
                            f"Invalid annotation filter list item: {item}. The min/max provided is not a valid number."
                        )
                else:
                    return self.error(
                        f"Invalid annotation filter list item: {item}. Should have either \"value\" or \"min\" and \"max\""
                    )

        if sort_by_origin is not None:
            sort_by_key = self.get_query_argument("sortByAnnotationKey", None)
            sort_by_order = self.get_query_argument("sortByAnnotationOrder", None)
            # Define a custom sort order to have annotations from the correct
            # origin first, all others afterwards
            origin_sort_order = case(
                value=Annotation.origin,
                whens={sort_by_origin: 1},
                else_=None,
            )
            annotation_sort_criterion = (
                Annotation.data[sort_by_key].desc().nullslast()
                if sort_by_order == "desc"
                else Annotation.data[sort_by_key].nullslast()
            )
            # Don't apply the order by just yet. Save it so we can pass it to
            # the LIMT/OFFSET helper function.
            order_by = [
                origin_sort_order.nullslast(),
                annotation_sort_criterion,
                candidate_subquery.c.passed_at.desc().nullslast(),
                Obj.id,
            ]

        try:
            query_results = grab_query_results(
                q,
                total_matches,
                page,
                n_per_page,
                "candidates",
                order_by=order_by,
                query_id=query_id,
                use_cache=True,
            )
        except ValueError as e:
            if "Page number out of range" in str(e):
                return self.error("Page number out of range.")
            raise

        matching_source_ids = (
            Source.query_records_accessible_by(
                self.current_user, columns=[Source.obj_id]
            )
            .filter(Source.obj_id.in_([obj.id for obj, in query_results["candidates"]]))
            .all()
        )
        candidate_list = []
        for (obj,) in query_results["candidates"]:
            with DBSession().no_autoflush:
                obj.is_source = (obj.id,) in matching_source_ids
                if obj.is_source:
                    source_subquery = (
                        Source.query_records_accessible_by(self.current_user)
                        .filter(Source.obj_id == obj.id)
                        .filter(Source.active.is_(True))
                        .subquery()
                    )
                    obj.saved_groups = (
                        Group.query_records_accessible_by(self.current_user)
                        .join(source_subquery, Group.id == source_subquery.c.group_id)
                        .all()
                    )
                    obj.classifications = (
                        Classification.query_records_accessible_by(self.current_user)
                        .filter(Classification.obj_id == obj.id)
                        .all()
                    )
                obj.passing_group_ids = [
                    f.group_id
                    for f in (
                        Filter.query_records_accessible_by(self.current_user).filter(
                            Filter.id.in_(
                                Candidate.query_records_accessible_by(
                                    self.current_user, columns=[Candidate.filter_id]
                                ).filter(Candidate.obj_id == obj.id)
                            )
                        )
                    )
                ]
                candidate_list.append(recursive_to_dict(obj))
                if include_photometry:
                    candidate_list[-1]["photometry"] = (
                        Photometry.query_records_accessible_by(
                            self.current_user,
                            mode='read',
                            options=[joinedload(Photometry.instrument)],
                        )
                        .filter(Photometry.obj_id == obj.id)
                        .all()
                    )

                if include_spectra:
                    candidate_list[-1]["spectra"] = (
                        Spectrum.query_records_accessible_by(
                            self.current_user,
                            mode='read',
                            options=[joinedload(Spectrum.instrument)],
                        )
                        .filter(Spectrum.obj_id == obj.id)
                        .all()
                    )

                if include_comments:
                    candidate_list[-1]["comments"] = sorted(
                        Comment.query_records_accessible_by(self.current_user)
                        .filter(Comment.obj_id == obj.id)
                        .all(),
                        key=lambda x: x.created_at,
                        reverse=True,
                    )
                unordered_annotations = sorted(
                    Annotation.query_records_accessible_by(self.current_user)
                    .filter(Annotation.obj_id == obj.id)
                    .all(),
                    key=lambda x: x.origin,
                )
                selected_groups_annotations = []
                other_annotations = []
                for annotation in unordered_annotations:
                    if set(group_ids).intersection(
                        {group.id for group in annotation.groups}
                    ):
                        selected_groups_annotations.append(annotation)
                    else:
                        other_annotations.append(annotation)
                candidate_list[-1]["annotations"] = (
                    selected_groups_annotations + other_annotations
                )
                candidate_list[-1]["last_detected_at"] = obj.last_detected_at(
                    self.current_user
                )
                candidate_list[-1]["gal_lat"] = obj.gal_lat_deg
                candidate_list[-1]["gal_lon"] = obj.gal_lon_deg
                candidate_list[-1]["luminosity_distance"] = obj.luminosity_distance
                candidate_list[-1]["dm"] = obj.dm
                candidate_list[-1][
                    "angular_diameter_distance"
                ] = obj.angular_diameter_distance

        query_results["candidates"] = candidate_list
        query_results = recursive_to_dict(query_results)
        self.verify_and_commit()
        return self.success(data=query_results)

    @permissions(["Upload data"])
    def post(self):
        """
        ---
        description: Create new candidate(s) (one per filter).
        tags:
          - candidates
        requestBody:
          content:
            application/json:
              schema:
                allOf:
                  - $ref: '#/components/schemas/ObjPost'
                  - type: object
                    properties:
                      filter_ids:
                        type: array
                        items:
                          type: integer
                        description: List of associated filter IDs
                      passing_alert_id:
                        type: integer
                        description: ID of associated filter that created candidate
                        nullable: true
                      passed_at:
                        type: string
                        description: Arrow-parseable datetime string indicating when passed filter.
                        nullable: true
                    required:
                      - filter_ids
                      - passed_at
        responses:
          200:
            content:
              application/json:
                schema:
                  allOf:
                    - $ref: '#/components/schemas/Success'
                    - type: object
                      properties:
                        data:
                          type: object
                          properties:
                            ids:
                              type: array
                              items:
                                type: integer
                              description: List of new candidate IDs
        """
        data = self.get_json()
        obj_already_exists = (
            Obj.get_if_accessible_by(data["id"], self.current_user) is not None
        )
        schema = Obj.__schema__()

        ra = data.get('ra', None)
        dec = data.get('dec', None)

        if ra is None and not obj_already_exists:
            return self.error("RA must not be null for a new Obj")

        if dec is None and not obj_already_exists:
            return self.error("Dec must not be null for a new Obj")

        passing_alert_id = data.pop("passing_alert_id", None)
        passed_at = data.pop("passed_at", None)
        if passed_at is None:
            return self.error("Missing required parameter: `passed_at`.")
        passed_at = arrow.get(passed_at).datetime
        try:
            filter_ids = data.pop("filter_ids")
        except KeyError:
            return self.error("Missing required filter_ids parameter.")

        try:
            obj = schema.load(data)
        except ValidationError as e:
            return self.error(
                "Invalid/missing parameters: " f"{e.normalized_messages()}"
            )
        filters = Filter.get_if_accessible_by(filter_ids, self.current_user)
        if not filters:
            return self.error("At least one valid filter ID must be provided.")

        update_redshift_history_if_relevant(data, obj, self.associated_user_object)
        DBSession().add(obj)

        candidates = [
            Candidate(
                obj=obj,
                filter=filter,
                passing_alert_id=passing_alert_id,
                passed_at=passed_at,
                uploader_id=self.associated_user_object.id,
            )
            for filter in filters
        ]
        DBSession().add_all(candidates)
        self.verify_and_commit()

        if not obj_already_exists:
            IOLoop.current().run_in_executor(
                None,
                lambda: add_linked_thumbnails_and_push_ws_msg(
                    obj.id, self.associated_user_object.id
                ),
            )

        return self.success(data={"ids": [c.id for c in candidates]})

    @permissions(["Upload data"])
    def delete(self, obj_id, filter_id):
        """
        ---
        description: Delete candidate(s)
        tags:
          - candidates
        parameters:
          - in: path
            name: obj_id
            required: true
            schema:
              type: string
          - in: path
            name: filter_id
            required: true
            schema:
              type: integer
        responses:
          200:
            content:
              application/json:
                schema: Success
        """
        cands_to_delete = (
            Candidate.query_records_accessible_by(self.current_user, mode="delete")
            .filter(Candidate.obj_id == obj_id)
            .filter(Candidate.filter_id == filter_id)
            .all()
        )
        if len(cands_to_delete) == 0:
            return self.error(
                "Invalid (obj_id, filter_id) pairing - no matching candidates"
            )
        for cand in cands_to_delete:
            DBSession().delete(cand)
        self.verify_and_commit()

        return self.success()


def get_obj_id_values(obj_ids):
    """Return a Postgres VALUES representation of ordered list of Obj IDs
    to be returned by the Candidates/Sources query.

    Parameters
    ----------
    obj_ids: `list`
        List of Obj IDs

    Returns
    -------
    values_table: `sqlalchemy.sql.expression.FromClause`
        The VALUES representation of the Obj IDs list.
    """
<<<<<<< HEAD
    values_table = (
        Values(
            column("id", String),
            column("ordering", Integer),
=======

    def _compile_obj_id_values(element, compiler, asfrom=False, **kw):
        columns = element.columns

        value_types = {
            'id': 'CHARACTER VARYING',
            'ordering': 'INTEGER',
        }

        def coerced_value(elem, column):
            literal_value = compiler.render_literal_value(elem, column.type)
            cast_value = value_types[column.name]
            return f'{literal_value}::{cast_value}'

        v = "VALUES %s" % ", ".join(
            "(%s)"
            % ", ".join(
                coerced_value(elem, column)
                if not (isinstance(elem, float) and math.isnan(elem))
                else "'NaN'::numeric"
                for elem, column in zip(tup, columns)
            )
            for tup in element.list
>>>>>>> 4f71fd80
        )
        .data(
            [
                (
                    obj_id,
                    idx,
                )
<<<<<<< HEAD
=======
            else:
                v = "(%s)" % v
        return v

    values_table = (
        Values(
            column("id", sa.String),
            column("ordering", sa.Integer),
        )
        .data(
            [
                (
                    obj_id,
                    idx,
                )
>>>>>>> 4f71fd80
                for idx, obj_id in enumerate(obj_ids)
            ]
        )
        .alias("values_table")
    )
    return values_table


def grab_query_results(
    q,
    total_matches,
    page,
    n_items_per_page,
    items_name,
    order_by=None,
    include_thumbnails=True,
    query_id=None,
    use_cache=False,
):
    """
    Returns a SQLAlchemy Query object (which is iterable) for the sorted Obj IDs desired.
    If there are no matching Objs, an empty list [] is returned instead.
    """
    # The query will return multiple rows per candidate object if it has multiple
    # annotations associated with it, with rows appearing at the end of the query
    # for any annotations with origins not equal to the one being sorted on (if applicable).
    # We want to essentially grab only the candidate objects as they first appear
    # in the query results, and ignore these other irrelevant annotation entries.

    # Add a "row_num" column to the desire query that explicitly encodes the ordering
    # of the query results - remember that these query rows are essentially
    # (Obj, Annotation) tuples, so the earliest row numbers for a given Obj is
    # the one we want to adhere to (and the later ones are annotation records for
    # the candidate that are not being sorted/filtered on right now)
    #
    # The row number must be preserved like this in order to remember the desired
    # ordering info even while using the passed in query as a subquery to select
    # from. This is because subqueries provide a set of results to query from,
    # losing any order_by information.
    row = func.row_number().over(order_by=order_by).label("row_num")
    full_query = q.add_column(row)

    info = {}
    full_query = full_query.subquery()
    # Using the PostgreSQL DISTINCT ON keyword, we grab the candidate Obj ids
    # in the order that they first appear in the query (per the row_num values)
    # NOTE: It is probably possible to grab the full Obj records here instead of
    # just the ID values, but querying "full_query" here means we lost the original
    # ORM mappings, so we would have to explicity re-label the columns here.
    # It is much more straightforward to just get an ordered list of Obj ID
    # values here and get the corresponding n_items_per_page full Obj objects
    # at the end, I think, for minimal additional overhead.
    ids_with_row_nums = (
        DBSession()
        .query(full_query.c.id, full_query.c.row_num)
        .distinct(full_query.c.id)
        .order_by(full_query.c.id, full_query.c.row_num)
        .subquery()
    )
    # Grouping and getting the first distinct obj_id above messed up the order
    # in the query set, so re-order by the row_num we used to remember the
    # original ordering
    ordered_ids = (
        DBSession()
        .query(
            ids_with_row_nums.c.id,
            func.count(ids_with_row_nums.c.id).over().label('total'),
        )
        .order_by(ids_with_row_nums.c.row_num)
    )

    if page:
        if use_cache:
            cache_filename = cache[query_id]
            if cache_filename is not None:
                all_ids = np.load(cache_filename)
            else:
                # Cache expired/removed/non-existent; create new cache file
                query_id = str(uuid.uuid4())
                all_ids = ordered_ids.all()
                cache[query_id] = array_to_bytes(all_ids)

            results = all_ids[
                ((page - 1) * n_items_per_page) : (page * n_items_per_page)
            ]
            info["queryID"] = query_id
        else:
            results = (
                ordered_ids.limit(n_items_per_page)
                .offset((page - 1) * n_items_per_page)
                .all()
            )
        info["pageNumber"] = page
        info["numPerPage"] = n_items_per_page
    else:
        results = ordered_ids.all()

    obj_ids_in_page = list(map(lambda x: x[0], results))
    info["totalMatches"] = int(results[0][1]) if len(results) > 0 else 0

    if page:
        if (
            (
                (
                    info["totalMatches"] < (page - 1) * n_items_per_page
                    and info["totalMatches"] % n_items_per_page != 0
                )
                or (
                    info["totalMatches"] < page * n_items_per_page
                    and info["totalMatches"] % n_items_per_page == 0
                )
                and info["totalMatches"] != 0
            )
            or page <= 0
            or (info["totalMatches"] == 0 and page != 1)
        ):
            raise ValueError("Page number out of range.")

    items = []
    if len(obj_ids_in_page) > 0:
        # If there are no values, the VALUES statement above will cause a syntax error,
        # so only filter on the values if they exist
        obj_ids_values = get_obj_id_values(obj_ids_in_page)
        if include_thumbnails:
            items = (
                DBSession()
                .execute(
                    sa.select(Obj)
                    .options(joinedload(Obj.thumbnails))
                    .join(obj_ids_values, obj_ids_values.c.id == Obj.id)
                    .order_by(obj_ids_values.c.ordering)
                )
                .unique()
                .all()
            )
        else:
            items = (
                DBSession()
                .execute(
                    sa.select(Obj)
                    .join(obj_ids_values, obj_ids_values.c.id == Obj.id)
                    .order_by(obj_ids_values.c.ordering)
                )
                .unique()
                .all()
            )

    info[items_name] = items
    return info<|MERGE_RESOLUTION|>--- conflicted
+++ resolved
@@ -1,5 +1,4 @@
 import datetime
-import math
 from copy import copy
 import re
 import json
@@ -15,11 +14,7 @@
 from sqlalchemy.orm import sessionmaker, scoped_session
 from sqlalchemy.sql.expression import case, func
 from sqlalchemy.sql import column, Values
-<<<<<<< HEAD
 from sqlalchemy.types import Float, Boolean, String, Integer
-=======
-from sqlalchemy.types import Float, Boolean
->>>>>>> 4f71fd80
 from marshmallow.exceptions import ValidationError
 
 from baselayer.app.access import auth_or_token, permissions
@@ -1098,36 +1093,10 @@
     values_table: `sqlalchemy.sql.expression.FromClause`
         The VALUES representation of the Obj IDs list.
     """
-<<<<<<< HEAD
     values_table = (
         Values(
             column("id", String),
             column("ordering", Integer),
-=======
-
-    def _compile_obj_id_values(element, compiler, asfrom=False, **kw):
-        columns = element.columns
-
-        value_types = {
-            'id': 'CHARACTER VARYING',
-            'ordering': 'INTEGER',
-        }
-
-        def coerced_value(elem, column):
-            literal_value = compiler.render_literal_value(elem, column.type)
-            cast_value = value_types[column.name]
-            return f'{literal_value}::{cast_value}'
-
-        v = "VALUES %s" % ", ".join(
-            "(%s)"
-            % ", ".join(
-                coerced_value(elem, column)
-                if not (isinstance(elem, float) and math.isnan(elem))
-                else "'NaN'::numeric"
-                for elem, column in zip(tup, columns)
-            )
-            for tup in element.list
->>>>>>> 4f71fd80
         )
         .data(
             [
@@ -1135,24 +1104,6 @@
                     obj_id,
                     idx,
                 )
-<<<<<<< HEAD
-=======
-            else:
-                v = "(%s)" % v
-        return v
-
-    values_table = (
-        Values(
-            column("id", sa.String),
-            column("ordering", sa.Integer),
-        )
-        .data(
-            [
-                (
-                    obj_id,
-                    idx,
-                )
->>>>>>> 4f71fd80
                 for idx, obj_id in enumerate(obj_ids)
             ]
         )
