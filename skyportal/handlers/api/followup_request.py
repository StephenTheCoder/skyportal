--- conflicted
+++ resolved
@@ -473,14 +473,7 @@
         info["followup_requests"] = [req.to_dict() for req in followup_requests]
         info["totalMatches"] = int(total_matches)
         self.verify_and_commit()
-<<<<<<< HEAD
-        log(
-            f"Finished calling FollowupRequestHandler followup_request_id={followup_request_id}"
-        )
-        return self.success(data=followup_requests)
-=======
         return self.success(data=info)
->>>>>>> 036019f9
 
     @permissions(["Upload data"])
     def post(self):
@@ -1008,10 +1001,6 @@
               application/json:
                 schema: Error
         """
-<<<<<<< HEAD
-=======
-        return self.error('Closed for renovations. ')
->>>>>>> 036019f9
         instrument = (
             Instrument.query_records_accessible_by(
                 self.current_user,
