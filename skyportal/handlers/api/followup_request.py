--- conflicted
+++ resolved
@@ -468,26 +468,20 @@
             joinedload(FollowupRequest.obj),
             joinedload(FollowupRequest.requester),
         )
-<<<<<<< HEAD
+
         with DBSession() as session:
             data = [r for r, in session.execute(followup_requests).all()]
             self.verify_and_commit()
             return self.success(data=data)
-=======
-
-        total_matches = followup_requests.count()
-        if n_per_page is not None:
-            followup_requests = followup_requests.limit(n_per_page).offset(
-                (page_number - 1) * n_per_page
-            )
-        followup_requests = followup_requests.all()
+
+        with DBSession() as session:
+            followup_requests = [r for r, in session.execute(followup_requests).all()]
 
         info = {}
         info["followup_requests"] = [req.to_dict() for req in followup_requests]
         info["totalMatches"] = int(total_matches)
         self.verify_and_commit()
         return self.success(data=info)
->>>>>>> 49bee1ad
 
     @permissions(["Upload data"])
     def post(self):
