import tornado.web

from baselayer.app.app_server import MainPageHandler
from baselayer.app.model_util import create_tables
from baselayer.log import make_log

from skyportal.handlers import BecomeUserHandler, LogoutHandler
from skyportal.handlers.api import (
    ACLHandler,
    UserACLHandler,
    AllocationHandler,
    AssignmentHandler,
    CandidateHandler,
    ClassificationHandler,
    CommentHandler,
    CommentAttachmentHandler,
    AnnotationHandler,
    FilterHandler,
    FollowupRequestHandler,
    FacilityMessageHandler,
    GalaxyCatalogHandler,
    GcnEventHandler,
    LocalizationHandler,
    GroupHandler,
    GroupUserHandler,
    GroupUsersFromOtherGroupsHandler,
    GroupAdmissionRequestHandler,
    PublicGroupHandler,
    GroupStreamHandler,
    InstrumentHandler,
    InvalidEndpointHandler,
    InvitationHandler,
    UserObjListHandler,
    NewsFeedHandler,
    ObservingRunHandler,
    ObservationPlanRequestHandler,
<<<<<<< HEAD
    ObservationPlanGCNHandler,
=======
    ObservationPlanSubmitHandler,
>>>>>>> 0cabb940
    PhotometryHandler,
    BulkDeletePhotometryHandler,
    ObjHandler,
    ObjPhotometryHandler,
    ObjClassificationHandler,
    ObservationHandler,
    ObservationASCIIFileHandler,
    PhotometryRangeHandler,
    PhotometryRequestHandler,
    RoleHandler,
    UserRoleHandler,
    SharingHandler,
    SourceHandler,
    SourceOffsetsHandler,
    SourceFinderHandler,
    SourceNotificationHandler,
    ObjGroupsHandler,
    SourceGroupsHandler,
    ObjColorMagHandler,
    SpectrumHandler,
    SpectrumASCIIFileHandler,
    SpectrumASCIIFileParser,
    SpectrumRangeHandler,
    ObjSpectraHandler,
    ShiftHandler,
    StatsHandler,
    StreamHandler,
    StreamUserHandler,
    SysInfoHandler,
    ConfigHandler,
    TaxonomyHandler,
    TelescopeHandler,
    ThumbnailHandler,
    UserHandler,
    UnsourcedFinderHandler,
    WeatherHandler,
    PS1ThumbnailHandler,
)
from skyportal.handlers.api.internal import (
    PlotPhotometryHandler,
    PlotSpectroscopyHandler,
    SourceViewsHandler,
    SourceCountHandler,
    TokenHandler,
    DBInfoHandler,
    ProfileHandler,
    RoboticInstrumentsHandler,
    LogHandler,
    RecentSourcesHandler,
    PlotAssignmentAirmassHandler,
    PlotObjTelAirmassHandler,
    PlotHoursBelowAirmassHandler,
    AnnotationsInfoHandler,
    EphemerisHandler,
    StandardsHandler,
    NotificationHandler,
    BulkNotificationHandler,
    RecentGcnEventsHandler,
)

from . import model_util, openapi
from .models import init_db


log = make_log('app_server')


class CustomApplication(tornado.web.Application):
    def log_request(self, handler):
        # We don't want to log expected exceptions intentionally raised
        # during auth pipeline; such exceptions will have "google-oauth2" in
        # their request route
        if "google-oauth2" in str(handler.request.uri):
            return
        return super().log_request(handler)


skyportal_handlers = [
    # API endpoints
    (r'/api/acls', ACLHandler),
    (r'/api/allocation(/.*)?', AllocationHandler),
    (r'/api/assignment(/.*)?', AssignmentHandler),
    (r'/api/candidates(/[0-9A-Za-z-_]+)/([0-9]+)', CandidateHandler),
    (r'/api/candidates(/.*)?', CandidateHandler),
    (r'/api/classification(/[0-9]+)?', ClassificationHandler),
    (r'/api/facility', FacilityMessageHandler),
    (r'/api/filters(/.*)?', FilterHandler),
    (r'/api/followup_request(/.*)?', FollowupRequestHandler),
    (r'/api/photometry_request(/.*)', PhotometryRequestHandler),
    (r'/api/galaxy_catalog(/[0-9]+)?', GalaxyCatalogHandler),
    (r'/api/gcn_event(/.*)?', GcnEventHandler),
    (r'/api/localization(/.*)/name(/.*)?', LocalizationHandler),
    (r'/api/groups/public', PublicGroupHandler),
    (r'/api/groups(/[0-9]+)/streams(/[0-9]+)?', GroupStreamHandler),
    (r'/api/groups(/[0-9]+)/users(/.*)?', GroupUserHandler),
    (
        r'/api/groups(/[0-9]+)/usersFromGroups(/.*)?',
        GroupUsersFromOtherGroupsHandler,
    ),
    (r'/api/groups(/[0-9]+)?', GroupHandler),
    (r'/api/listing(/[0-9]+)?', UserObjListHandler),
    (r'/api/group_admission_requests(/[0-9]+)?', GroupAdmissionRequestHandler),
    (r'/api/instrument(/[0-9]+)?', InstrumentHandler),
    (r'/api/invitations(/.*)?', InvitationHandler),
    (r'/api/newsfeed', NewsFeedHandler),
    (r'/api/observation(/[0-9]+)?', ObservationHandler),
    (r'/api/observation/ascii(/[0-9]+)?', ObservationASCIIFileHandler),
    (r'/api/observing_run(/[0-9]+)?', ObservingRunHandler),
    (r'/api/observation_plan(/[0-9A-Za-z-_\.\+]+)?', ObservationPlanRequestHandler),
    (
<<<<<<< HEAD
        r'/api/observation_plan(/[0-9A-Za-z-_\.\+]+)/gcn',
        ObservationPlanGCNHandler,
=======
        r'/api/observation_plan(/[0-9A-Za-z-_\.\+]+)/queue',
        ObservationPlanSubmitHandler,
>>>>>>> 0cabb940
    ),
    (r'/api/objs(/[0-9A-Za-z-_\.\+]+)', ObjHandler),
    (r'/api/photometry(/[0-9]+)?', PhotometryHandler),
    (r'/api/sharing', SharingHandler),
    (r'/api/shift(/.*)?', ShiftHandler),
    (r'/api/photometry/bulk_delete/(.*)', BulkDeletePhotometryHandler),
    (r'/api/photometry/range(/.*)?', PhotometryRangeHandler),
    (r'/api/roles', RoleHandler),
    (r'/api/sources(/[0-9A-Za-z-_\.\+]+)/photometry', ObjPhotometryHandler),
    (r'/api/sources(/[0-9A-Za-z-_\.\+]+)/spectra', ObjSpectraHandler),
    (r'/api/sources(/[0-9A-Za-z-_\.\+]+)/offsets', SourceOffsetsHandler),
    (r'/api/sources(/[0-9A-Za-z-_\.\+]+)/finder', SourceFinderHandler),
    (r'/api/sources(/[0-9A-Za-z-_\.\+]+)/classifications', ObjClassificationHandler),
    (r'/api/sources(/[0-9A-Za-z-_\.\+]+)/groups', ObjGroupsHandler),
    (r'/api/sources(/[0-9A-Za-z-_\.\+]+)/color_mag', ObjColorMagHandler),
    (r'/api/(sources|spectra)/([0-9A-Za-z-_\.\+]+)/comments', CommentHandler),
    (r'/api/(sources|spectra)/([0-9A-Za-z-_\.\+]+)/comments(/[0-9]+)?', CommentHandler),
    (
        r'/api/(sources|spectra)(/[0-9A-Za-z-_\.\+]+)/comments(/[0-9]+)/attachment',
        CommentAttachmentHandler,
    ),
    # Allow the '.pdf' suffix for the attachment route, as the
    # react-file-previewer package expects URLs ending with '.pdf' to
    # load PDF files.
    (
        r'/api/(sources|spectra)/([0-9A-Za-z-_\.\+]+)/comments(/[0-9]+)/attachment.pdf',
        CommentAttachmentHandler,
    ),
    (
        r'/api/(sources|spectra)(/[0-9A-Za-z-_\.\+]+)/annotations',
        AnnotationHandler,
    ),
    (
        r'/api/(sources|spectra)(/[0-9A-Za-z-_\.\+]+)/annotations(/[0-9]+)?',
        AnnotationHandler,
    ),
    (r'/api/sources(/.*)?', SourceHandler),
    (r'/api/source_notifications', SourceNotificationHandler),
    (r'/api/source_groups(/.*)?', SourceGroupsHandler),
    (r'/api/spectra(/[0-9]+)?', SpectrumHandler),
    (r'/api/spectra/parse/ascii', SpectrumASCIIFileParser),
    (r'/api/spectra/ascii(/[0-9]+)?', SpectrumASCIIFileHandler),
    (r'/api/spectra/range(/.*)?', SpectrumRangeHandler),
    # FIXME: TODO: Deprecated, to be removed in an upcoming release
    (r'/api/spectrum(/[0-9]+)?', SpectrumHandler),
    (r'/api/spectrum/parse/ascii', SpectrumASCIIFileParser),
    (r'/api/spectrum/ascii(/[0-9]+)?', SpectrumASCIIFileHandler),
    (r'/api/spectrum/range(/.*)?', SpectrumRangeHandler),
    # End deprecated
    (r'/api/streams(/[0-9]+)/users(/.*)?', StreamUserHandler),
    (r'/api/streams(/[0-9]+)?', StreamHandler),
    (r'/api/db_stats', StatsHandler),
    (r'/api/sysinfo', SysInfoHandler),
    (r'/api/config', ConfigHandler),
    (r'/api/taxonomy(/.*)?', TaxonomyHandler),
    (r'/api/telescope(/[0-9]+)?', TelescopeHandler),
    (r'/api/thumbnail(/[0-9]+)?', ThumbnailHandler),
    (r'/api/unsourced_finder', UnsourcedFinderHandler),
    (r'/api/user(/[0-9]+)/acls(/.*)?', UserACLHandler),
    (r'/api/user(/[0-9]+)/roles(/.*)?', UserRoleHandler),
    (r'/api/user(/.*)?', UserHandler),
    (r'/api/weather(/.*)?', WeatherHandler),
    (r'/api/internal/tokens(/.*)?', TokenHandler),
    (r'/api/internal/profile', ProfileHandler),
    (r'/api/internal/dbinfo', DBInfoHandler),
    (r'/api/internal/source_views(/.*)?', SourceViewsHandler),
    (r'/api/internal/source_counts(/.*)?', SourceCountHandler),
    (r'/api/internal/plot/photometry/(.*)', PlotPhotometryHandler),
    (r'/api/internal/plot/spectroscopy/(.*)', PlotSpectroscopyHandler),
    (r'/api/internal/instrument_forms', RoboticInstrumentsHandler),
    (r'/api/internal/standards', StandardsHandler),
    (r'/api/internal/plot/airmass/assignment/(.*)', PlotAssignmentAirmassHandler),
    (
        r'/api/internal/plot/airmass/objtel/(.*)/([0-9]+)',
        PlotObjTelAirmassHandler,
    ),
    (
        r'/api/internal/plot/airmass/hours_below/(.*)/([0-9]+)',
        PlotHoursBelowAirmassHandler,
    ),
    (r'/api/internal/ephemeris/([0-9]+)', EphemerisHandler),
    (r'/api/internal/log', LogHandler),
    (r'/api/internal/recent_sources(/.*)?', RecentSourcesHandler),
    (r'/api/internal/annotations_info', AnnotationsInfoHandler),
    (r'/api/internal/notifications(/[0-9]+)?', NotificationHandler),
    (r'/api/internal/notifications/all', BulkNotificationHandler),
    (r'/api/internal/ps1_thumbnail', PS1ThumbnailHandler),
    (r'/api/internal/recent_gcn_events', RecentGcnEventsHandler),
    (r'/api/.*', InvalidEndpointHandler),
    (r'/become_user(/.*)?', BecomeUserHandler),
    (r'/logout', LogoutHandler),
    # User-facing pages.
    # Route all frontend pages, such as
    # `/source/g647ba`, through the main page.
    (r'/.*', MainPageHandler),
    #
    # Refer to Main.jsx for routing info.
]


def make_app(cfg, baselayer_handlers, baselayer_settings, process=None, env=None):
    """Create and return a `tornado.web.Application` object with specified
    handlers and settings.

    Parameters
    ----------
    cfg : Config
        Loaded configuration.  Can be specified with '--config'
        (multiple uses allowed).
    baselayer_handlers : list
        Tornado handlers needed for baselayer to function.
    baselayer_settings : cfg
        Settings needed for baselayer to function.
    process : int
        When launching multiple app servers, which number is this?
    env : dict
        Environment in which the app was launched.  Currently only has
        one key, 'debug'---true if launched with `--debug`.

    """
    if cfg['cookie_secret'] == 'abc01234':
        print('!' * 80)
        print('  Your server is insecure. Please update the secret string ')
        print('  in the configuration file!')
        print('!' * 80)

    handlers = baselayer_handlers + skyportal_handlers

    settings = baselayer_settings
    settings.update(
        {
            'SOCIAL_AUTH_PIPELINE': (
                # Get the information we can about the user and return it in a simple
                # format to create the user instance later. In some cases the details are
                # already part of the auth response from the provider, but sometimes this
                # could hit a provider API.
                'social_core.pipeline.social_auth.social_details',
                # Get the social uid from whichever service we're authing thru. The uid is
                # the unique identifier of the given user in the provider.
                'social_core.pipeline.social_auth.social_uid',
                # Verify that the current auth process is valid within the current
                # project, this is where emails and domains whitelists are applied (if
                # defined).
                'social_core.pipeline.social_auth.auth_allowed',
                # Checks if the current social-account is already associated in the site.
                'social_core.pipeline.social_auth.social_user',
                'skyportal.onboarding.get_username',
                'skyportal.onboarding.create_user',
                # Create a user account if we haven't found one yet.
                # 'social_core.pipeline.user.create_user',
                # Create the record that associates the social account with the user.
                'social_core.pipeline.social_auth.associate_user',
                # Populate the extra_data field in the social record with the values
                # specified by settings (and the default ones like access_token, etc).
                'social_core.pipeline.social_auth.load_extra_data',
                # Update the user record with info from the auth service only if blank
                'skyportal.onboarding.user_details',
                'skyportal.onboarding.setup_invited_user_permissions',
            ),
            'SOCIAL_AUTH_NEW_USER_REDIRECT_URL': '/profile?newUser=true',
            'SOCIAL_AUTH_FIELDS_STORED_IN_SESSION': ['invite_token'],
        }
    )

    app = CustomApplication(handlers, **settings)
    init_db(
        **cfg['database'],
        autoflush=False,
        engine_args={'pool_size': 10, 'max_overflow': 15, 'pool_recycle': 3600},
    )

    # If tables are found in the database, new tables will only be added
    # in debug mode.  In production, we leave the tables alone, since
    # migrations might be used.
    create_tables(add=env.debug)
    model_util.refresh_enums()

    model_util.setup_permissions()
    app.cfg = cfg

    admin_token = model_util.provision_token()
    with open('.tokens.yaml', 'w') as f:
        f.write(f'INITIAL_ADMIN: {admin_token.id}\n')
    with open('.tokens.yaml', 'r') as f:
        print('-' * 78)
        print('Tokens in .tokens.yaml:')
        print('\n'.join(f.readlines()), end='')
        print('-' * 78)

    model_util.provision_public_group()
    app.openapi_spec = openapi.spec_from_handlers(handlers)

    return app<|MERGE_RESOLUTION|>--- conflicted
+++ resolved
@@ -34,11 +34,8 @@
     NewsFeedHandler,
     ObservingRunHandler,
     ObservationPlanRequestHandler,
-<<<<<<< HEAD
     ObservationPlanGCNHandler,
-=======
     ObservationPlanSubmitHandler,
->>>>>>> 0cabb940
     PhotometryHandler,
     BulkDeletePhotometryHandler,
     ObjHandler,
@@ -149,13 +146,12 @@
     (r'/api/observing_run(/[0-9]+)?', ObservingRunHandler),
     (r'/api/observation_plan(/[0-9A-Za-z-_\.\+]+)?', ObservationPlanRequestHandler),
     (
-<<<<<<< HEAD
         r'/api/observation_plan(/[0-9A-Za-z-_\.\+]+)/gcn',
         ObservationPlanGCNHandler,
-=======
+    ),
+    (
         r'/api/observation_plan(/[0-9A-Za-z-_\.\+]+)/queue',
         ObservationPlanSubmitHandler,
->>>>>>> 0cabb940
     ),
     (r'/api/objs(/[0-9A-Za-z-_\.\+]+)', ObjHandler),
     (r'/api/photometry(/[0-9]+)?', PhotometryHandler),
